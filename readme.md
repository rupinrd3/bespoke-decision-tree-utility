--- conflicted
+++ resolved
@@ -6,10 +6,6 @@
 
 A powerful, interactive desktop application for building, visualizing, and analyzing decision tree models with a focus on credit risk assessment and binary classification tasks.
 
-<<<<<<< HEAD
-
-=======
->>>>>>> 489c5713
 ## 🌟 Features
 
 - **🎯 Interactive Tree Building**: Visual drag-and-drop interface for creating decision trees
